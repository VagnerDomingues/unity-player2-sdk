namespace player2_sdk
{

<<<<<<< HEAD
[Serializable]
public class FunctionCallResponse
{
    public string name;
    public string arguments;
    
    public FunctionCall ToFunctionCall(GameObject ai)
    {
        var args = JsonConvert.DeserializeObject<JObject>(arguments);
        return new FunctionCall
        {
            name = name,
            arguments = args,
            aiObject = ai
        };
    }
}

[Serializable]
public class FunctionCall
{
    public string name;
    public JObject arguments;
    public GameObject aiObject;
}
=======

    using System;
    using System.Collections.Generic;
    using System.Text;
    using JetBrains.Annotations;
    using Newtonsoft.Json;
    using Newtonsoft.Json.Linq;
    using UnityEngine;
    using UnityEngine.Events;
    using UnityEngine.Networking;
>>>>>>> 5b50295d

    [Serializable]
    public class NpcApiChatResponse
    {
        public string npc_id;
        [CanBeNull] public string message;
        [CanBeNull] public SingleTextToSpeechData audio;
        [CanBeNull] public List<FunctionCallResponse> command;
    }

    [Serializable]
    public class SingleTextToSpeechData
    {
        public string data;
    }

    [Serializable]
    public class FunctionCallResponse
    {
        public string name;
        public string arguments;

        public FunctionCall ToFunctionCall()
        {
            var args = JsonConvert.DeserializeObject<JObject>(arguments);
            return new FunctionCall
            {
                name = name,
                arguments = args
            };
        }
    }

    [Serializable]
    public class FunctionCall
    {
        public string name;
        public JObject arguments;
    }



    [Serializable]
    public class NpcResponseEvent : UnityEvent<NpcApiChatResponse>
    {
    }

    public class Player2NpcResponseListener : MonoBehaviour
    {
        [SerializeField] private string _baseUrl = "http://localhost:4315/v1";
        [SerializeField] private string _gameId;
        [SerializeField] private float _reconnectDelay = 2.0f;
        [SerializeField] private int _maxReconnectAttempts = 5;

        private bool _isListening = false;
        private int _reconnectAttempts = 0;

        private Dictionary<string, UnityEvent<NpcApiChatResponse>> _responseEvents =
            new Dictionary<string, UnityEvent<NpcApiChatResponse>>();

        public JsonSerializerSettings JsonSerializerSettings;

        public bool IsListening => _isListening;

        public string GameId
        {
            get => _gameId;
            set => _gameId = value;
        }

        private void Start()
        {
            // Don't auto-start - let NpcManager control when to start
            Debug.Log($"Player2NpcResponseListener initialized with GameId: {_gameId}");
        }

        public void SetGameId(string gameId)
        {
            _gameId = gameId;
        }

        public void RegisterNpc(string npcId, UnityEvent<NpcApiChatResponse> onNpcResponse)
        {
            if (_responseEvents.ContainsKey(npcId))
            {
                _responseEvents[npcId] = onNpcResponse;
            }
            else
            {
                _responseEvents.Add(npcId, onNpcResponse);
            }

            Debug.Log($"Registered NPC response listener for: {npcId}");
        }

        public void UnregisterNpc(string npcId)
        {
            if (_responseEvents.ContainsKey(npcId))
            {
                _responseEvents.Remove(npcId);
                Debug.Log($"Unregistered NPC response listener for: {npcId}");
            }
        }

        public void StartListening()
        {
            if (_isListening)
            {
                Debug.LogWarning("Already listening for responses");
                return;
            }

            if (string.IsNullOrEmpty(_gameId))
            {
                Debug.LogError("Cannot start listening: Game ID is not set");
                return;
            }

            _isListening = true;
            _reconnectAttempts = 0;
            Debug.Log("Starting NPC response listener...");

            // Fire and forget async operation
            _ = ListenForResponsesAsync();
        }

        public void StopListening()
        {
            if (!_isListening)
                return;

            _isListening = false;
            Debug.Log("Stopped listening for NPC responses");
        }

        private async Awaitable ListenForResponsesAsync()
        {
            while (_isListening && this != null)
            {
                try
                {
                    Debug.Log("Starting streaming connection...");
                    await ProcessStreamingResponsesAsync();

                    // If we get here and we're still supposed to be listening, 
                    // it means the connection ended unexpectedly - reconnect
                    if (_isListening)
                    {
                        Debug.LogWarning("Streaming connection ended unexpectedly, attempting to reconnect...");
                        await HandleReconnectionAsync();
                    }
                }
                catch (Exception ex)
                {
                    Debug.LogError($"Error in response listener: {ex.Message}");

                    if (_isListening)
                    {
                        await HandleReconnectionAsync();
                    }
                    else
                    {
                        Debug.Log("Stopping listener due to error while not listening");
                        break;
                    }
                }
            }

            Debug.Log("Response listener task ended");
        }

        private async Awaitable ProcessStreamingResponsesAsync()
        {
            string url = $"{_baseUrl}/npc/games/{_gameId}/npcs/responses";
            Debug.Log($"Connecting to response stream: {url}");

            using var request = UnityWebRequest.Get(url);

            // Set headers for streaming
            request.SetRequestHeader("Accept", "text/plain");
            request.SetRequestHeader("Cache-Control", "no-cache");
            request.SetRequestHeader("Connection", "keep-alive");

            // Start the request
            var operation = request.SendWebRequest();

            StringBuilder lineBuffer = new StringBuilder();
            int lastProcessedLength = 0;
            bool connectionEstablished = false;

            // Keep streaming until we stop listening or encounter an error
            while (_isListening && this != null)
            {
                // Wait for connection to be established
                if (!connectionEstablished && !operation.isDone)
                {
                    await Awaitable.WaitForSecondsAsync(0.05f);

                    // Check if connection failed
                    if (request.result == UnityWebRequest.Result.ConnectionError ||
                        request.result == UnityWebRequest.Result.ProtocolError)
                    {
                        throw new Exception($"Connection failed: {request.error}");
                    }

                    // Check if we have any data (connection established)
                    if (request.downloadHandler?.text?.Length > 0)
                    {
                        connectionEstablished = true;
                        Debug.Log("Streaming connection established");
                    }

                    continue;
                }

                connectionEstablished = true;

                // Check for new data
                var downloadHandler = request.downloadHandler;
                if (downloadHandler != null && downloadHandler.text.Length > lastProcessedLength)
                {
                    string newData = downloadHandler.text.Substring(lastProcessedLength);
                    lastProcessedLength = downloadHandler.text.Length;

                    ProcessNewData(newData, lineBuffer);
                }

                // Check for connection errors during streaming
                if (operation.isDone && request.result != UnityWebRequest.Result.Success)
                {
                    throw new Exception($"Streaming connection lost: {request.error}");
                }

                // Small delay to prevent excessive polling
                await Awaitable.WaitForSecondsAsync(0.05f);
            }

            Debug.Log("Streaming loop ended");
        }

        private void ProcessNewData(string newData, StringBuilder lineBuffer)
        {
            for (int i = 0; i < newData.Length; i++)
            {
                char c = newData[i];

                if (c == '\n')
                {
                    // Process complete line
                    if (lineBuffer.Length > 0)
                    {
                        ProcessLine(lineBuffer.ToString());
                        lineBuffer.Clear();
                    }
                }
                else if (c != '\r') // Skip carriage returns
                {
                    lineBuffer.Append(c);
                }
            }
        }

        private void ProcessLine(string line)
        {
            if (string.IsNullOrWhiteSpace(line))
                return;

            try
            {
                NpcApiChatResponse response =
                    JsonConvert.DeserializeObject<NpcApiChatResponse>(line, JsonSerializerSettings);

                if (response?.npc_id != null && _responseEvents.ContainsKey(response.npc_id))
                {
                    Debug.Log($"Received response from NPC {response.npc_id}: {response.message}");
                    _responseEvents[response.npc_id]?.Invoke(response);

                    // Reset reconnect attempts on successful message
                    _reconnectAttempts = 0;
                }
                else if (response?.npc_id != null)
                {
                    Debug.LogWarning($"Received response for unregistered NPC: {response.npc_id}");
                }
            }
            catch (Exception e)
            {
                Debug.LogError($"Failed to parse response line '{line}': {e.Message}");
            }
        }

        private async Awaitable HandleReconnectionAsync()
        {
            _reconnectAttempts++;

            if (_reconnectAttempts > _maxReconnectAttempts)
            {
                Debug.LogError($"Max reconnection attempts ({_maxReconnectAttempts}) reached. Stopping listener.");
                _isListening = false;
                return;
            }

            Debug.Log(
                $"Reconnection attempt {_reconnectAttempts}/{_maxReconnectAttempts} in {_reconnectDelay} seconds...");
            await Awaitable.WaitForSecondsAsync(_reconnectDelay);
        }

        private void OnDestroy()
        {
            StopListening();
        }

        private void OnApplicationPause(bool pauseStatus)
        {
            if (pauseStatus)
            {
                StopListening();
            }
            else if (!string.IsNullOrEmpty(_gameId))
            {
                StartListening();
            }
        }

        private void OnApplicationFocus(bool hasFocus)
        {
            if (!hasFocus)
            {
                StopListening();
            }
            else if (!string.IsNullOrEmpty(_gameId))
            {
                StartListening();
            }
        }
    }
}<|MERGE_RESOLUTION|>--- conflicted
+++ resolved
@@ -1,33 +1,6 @@
 namespace player2_sdk
 {
 
-<<<<<<< HEAD
-[Serializable]
-public class FunctionCallResponse
-{
-    public string name;
-    public string arguments;
-    
-    public FunctionCall ToFunctionCall(GameObject ai)
-    {
-        var args = JsonConvert.DeserializeObject<JObject>(arguments);
-        return new FunctionCall
-        {
-            name = name,
-            arguments = args,
-            aiObject = ai
-        };
-    }
-}
-
-[Serializable]
-public class FunctionCall
-{
-    public string name;
-    public JObject arguments;
-    public GameObject aiObject;
-}
-=======
 
     using System;
     using System.Collections.Generic;
@@ -38,7 +11,6 @@
     using UnityEngine;
     using UnityEngine.Events;
     using UnityEngine.Networking;
->>>>>>> 5b50295d
 
     [Serializable]
     public class NpcApiChatResponse
@@ -61,13 +33,14 @@
         public string name;
         public string arguments;
 
-        public FunctionCall ToFunctionCall()
+    public FunctionCall ToFunctionCall(GameObject ai)
         {
             var args = JsonConvert.DeserializeObject<JObject>(arguments);
             return new FunctionCall
             {
                 name = name,
-                arguments = args
+            arguments = args,
+            aiObject = ai
             };
         }
     }
@@ -77,6 +50,7 @@
     {
         public string name;
         public JObject arguments;
+    public GameObject aiObject;
     }
 
 
