--- conflicted
+++ resolved
@@ -16,25 +16,20 @@
                 Debug.Log($"Argument: {arg.Key} = {arg.Value}");
             }
         
-<<<<<<< HEAD
-        //optional: use npcObject to access the name of the NPC that called the function. prints the name of the gameobject.
-        // try
-        // {
-        //    Debug.Log(functionCall.aiObject.name);
-        // }
-        // catch (Exception e)
-        // {
-        //     Console.WriteLine(e);
-        //     throw;
-        // }
-        //
+            //optional: use npcObject to access the name of the NPC that called the function. prints the name of the gameobject.
+            // try
+            // {
+            //    Debug.Log(functionCall.aiObject.name);
+            // }
+            // catch (Exception e)
+            // {
+            //     Console.WriteLine(e);
+            //     throw;
+            // }
+        
 
-        // Here you would implement your actual function logic
-        // For example, if this is a chat function, you might send a message to the NPC
-=======
             // Here you would implement your actual function logic
             // For example, if this is a chat function, you might send a message to the NPC
         }
->>>>>>> 5b50295d
     }
 }